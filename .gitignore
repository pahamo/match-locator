# See https://help.github.com/articles/ignoring-files/ for more about ignoring files.

# dependencies
/node_modules
/.pnp
.pnp.js

# testing
/coverage

# production
/build

# misc
.DS_Store
.env
.env.local
.env.development.local
.env.test.local
.env.production.local

npm-debug.log*
<<<<<<< HEAD
yarn-debug.log*
yarn-error.log*
node_modules
=======
.vscode/
dist/
*.local
# Local Netlify folder
.netlify
node_modules
node_modules
node_modules
node_modules
node_modules
node_modules

# Secrets
config/.env
>>>>>>> b6d1535c
<|MERGE_RESOLUTION|>--- conflicted
+++ resolved
@@ -20,23 +20,9 @@
 .env.production.local
 
 npm-debug.log*
-<<<<<<< HEAD
 yarn-debug.log*
 yarn-error.log*
 node_modules
-=======
-.vscode/
-dist/
-*.local
-# Local Netlify folder
-.netlify
-node_modules
-node_modules
-node_modules
-node_modules
-node_modules
-node_modules
 
 # Secrets
-config/.env
->>>>>>> b6d1535c
+config/.env