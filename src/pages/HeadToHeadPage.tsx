--- conflicted
+++ resolved
@@ -5,15 +5,7 @@
 import H2HStatsCard from '../components/H2HStatsCard';
 import NextFixtureHero from '../components/NextFixtureHero';
 import { FixtureCard } from '../design-system';
-<<<<<<< HEAD
-import {
-  getHeadToHeadFixtures,
-  getNextHeadToHeadFixture,
-  getTeamBySlugIntelligent
-} from '../services/supabase';
-=======
 import { getHeadToHeadFixtures, getNextHeadToHeadFixture } from '../services/supabase';
->>>>>>> 20441224
 import { updateDocumentMeta } from '../utils/seo';
 import { generateBreadcrumbs } from '../utils/breadcrumbs';
 import { generateH2HMeta, calculateH2HStats } from '../utils/headToHead';
@@ -53,23 +45,6 @@
         return;
       }
 
-<<<<<<< HEAD
-      // Load teams first to get their actual slugs
-      const [team1Data, team2Data] = await Promise.all([
-        getTeamBySlugIntelligent(dbTeam1Slug),
-        getTeamBySlugIntelligent(dbTeam2Slug)
-      ]);
-
-      // Validate teams exist before proceeding
-      if (!team1Data || !team2Data) {
-        const missingTeam = !team1Data ? seoTeam1Slug : seoTeam2Slug;
-        setError(`Team not found: ${cleanTeamNameForDisplay(missingTeam)}`);
-        setLoading(false);
-        return;
-      }
-
-      // Now load fixtures using the actual team slugs found in the database
-=======
       const { team1: team1Data, team2: team2Data } = result;
 
       // Check if we need to redirect to canonical URL
@@ -81,7 +56,6 @@
       }
 
       // Load fixtures using the database slugs from the team data
->>>>>>> 20441224
       const [fixturesData, nextFixtureData] = await Promise.all([
         getHeadToHeadFixtures(team1Data.slug, team2Data.slug),
         getNextHeadToHeadFixture(team1Data.slug, team2Data.slug)
